package core

import (
	"fmt"
	"github.com/tendermint/tendermint/account"
	. "github.com/tendermint/tendermint/common"
	ctypes "github.com/tendermint/tendermint/rpc/core/types"
)

func GenPrivAccount() (*ctypes.ResponseGenPrivAccount, error) {
	return &ctypes.ResponseGenPrivAccount{account.GenPrivAccount()}, nil
}

func GetAccount(address []byte) (*ctypes.ResponseGetAccount, error) {
	cache := mempoolReactor.Mempool.GetCache()
	return &ctypes.ResponseGetAccount{cache.GetAccount(address)}, nil
}

<<<<<<< HEAD
func GetStorage(address, slot []byte) (*ctypes.ResponseGetStorage, error) {
=======
func GetStorage(address, key []byte) (*ResponseGetStorage, error) {
>>>>>>> 73565569
	state := consensusState.GetState()
	account := state.GetAccount(address)
	if account == nil {
		return nil, fmt.Errorf("Unknown address: %X", address)
	}
	storageRoot := account.StorageRoot
	storageTree := state.LoadStorage(storageRoot)

	_, value := storageTree.Get(RightPadWord256(key).Bytes())
	if value == nil {
<<<<<<< HEAD
		return &ctypes.ResponseGetStorage{slot, nil}, nil
	}
	return &ctypes.ResponseGetStorage{slot, value.([]byte)}, nil
=======
		return &ResponseGetStorage{key, nil}, nil
	}
	return &ResponseGetStorage{key, value.([]byte)}, nil
>>>>>>> 73565569
}

func ListAccounts() (*ctypes.ResponseListAccounts, error) {
	var blockHeight uint
	var accounts []*account.Account
	state := consensusState.GetState()
	blockHeight = state.LastBlockHeight
	state.GetAccounts().Iterate(func(key interface{}, value interface{}) bool {
		accounts = append(accounts, value.(*account.Account))
		return false
	})
	return &ctypes.ResponseListAccounts{blockHeight, accounts}, nil
}

func DumpStorage(addr []byte) (*ctypes.ResponseDumpStorage, error) {
	state := consensusState.GetState()
	account := state.GetAccount(addr)
	if account == nil {
		return nil, fmt.Errorf("Unknown address: %X", addr)
	}
	storageRoot := account.StorageRoot
<<<<<<< HEAD
	storage := state.LoadStorage(storageRoot)
	storageItems := []ctypes.StorageItem{}
	storage.Iterate(func(key interface{}, value interface{}) bool {
		storageItems = append(storageItems, ctypes.StorageItem{
=======
	storageTree := state.LoadStorage(storageRoot)
	storageItems := []StorageItem{}
	storageTree.Iterate(func(key interface{}, value interface{}) bool {
		storageItems = append(storageItems, StorageItem{
>>>>>>> 73565569
			key.([]byte), value.([]byte)})
		return false
	})
	return &ctypes.ResponseDumpStorage{storageRoot, storageItems}, nil
}<|MERGE_RESOLUTION|>--- conflicted
+++ resolved
@@ -16,11 +16,7 @@
 	return &ctypes.ResponseGetAccount{cache.GetAccount(address)}, nil
 }
 
-<<<<<<< HEAD
-func GetStorage(address, slot []byte) (*ctypes.ResponseGetStorage, error) {
-=======
-func GetStorage(address, key []byte) (*ResponseGetStorage, error) {
->>>>>>> 73565569
+func GetStorage(address, key []byte) (*ctypes.ResponseGetStorage, error) {
 	state := consensusState.GetState()
 	account := state.GetAccount(address)
 	if account == nil {
@@ -31,15 +27,9 @@
 
 	_, value := storageTree.Get(RightPadWord256(key).Bytes())
 	if value == nil {
-<<<<<<< HEAD
-		return &ctypes.ResponseGetStorage{slot, nil}, nil
+		return &ctypes.ResponseGetStorage{key, nil}, nil
 	}
-	return &ctypes.ResponseGetStorage{slot, value.([]byte)}, nil
-=======
-		return &ResponseGetStorage{key, nil}, nil
-	}
-	return &ResponseGetStorage{key, value.([]byte)}, nil
->>>>>>> 73565569
+	return &ctypes.ResponseGetStorage{key, value.([]byte)}, nil
 }
 
 func ListAccounts() (*ctypes.ResponseListAccounts, error) {
@@ -61,17 +51,10 @@
 		return nil, fmt.Errorf("Unknown address: %X", addr)
 	}
 	storageRoot := account.StorageRoot
-<<<<<<< HEAD
-	storage := state.LoadStorage(storageRoot)
+	storageTree := state.LoadStorage(storageRoot)
 	storageItems := []ctypes.StorageItem{}
-	storage.Iterate(func(key interface{}, value interface{}) bool {
+	storageTree.Iterate(func(key interface{}, value interface{}) bool {
 		storageItems = append(storageItems, ctypes.StorageItem{
-=======
-	storageTree := state.LoadStorage(storageRoot)
-	storageItems := []StorageItem{}
-	storageTree.Iterate(func(key interface{}, value interface{}) bool {
-		storageItems = append(storageItems, StorageItem{
->>>>>>> 73565569
 			key.([]byte), value.([]byte)})
 		return false
 	})
